--- conflicted
+++ resolved
@@ -4,62 +4,16 @@
 from strategy import Strategy
 from logger import logger
 from colorama import init, Fore, Style
-<<<<<<< HEAD
 from inputimeout import inputimeout, TimeoutOccurred
-from dotenv import load_dotenv
-from collections import deque
-from tabulate import tabulate
-=======
 import functools
 import sys
 import threading
 from inputimeout import inputimeout, TimeoutOccurred
-from dotenv import load_dotenv
->>>>>>> bc334088
 
 init(autoreset=True)
-load_dotenv()
-
-def round_financial(value, decimals=8):
-    """
-    Round a financial value to a specified number of decimal places.
-
-    Args:
-        value (float): Value to round.
-        decimals (int): Number of decimal places.
-
-    Returns:
-        float: Rounded value.
-    """
-    rounded = round(value, decimals)
-    return max(rounded, 0) if rounded < 1e-8 else rounded
-
-BASE_DIR = os.path.dirname(__file__)
-CONFIG_PATH = os.path.join(BASE_DIR, "config.json")
-DB_FILE = os.path.join(BASE_DIR, "paper_trades.db")
-
-<<<<<<< HEAD
-def retry(ExceptionToCheck, tries=3, delay=2, backoff=2, logger=None):
-    """
-    Decorator to retry a function call on specified exceptions.
-
-    Args:
-        ExceptionToCheck (Exception or tuple): Exception(s) to catch for retry.
-        tries (int): Number of retry attempts.
-        delay (float): Initial delay between retries in seconds.
-        backoff (float): Multiplier applied to delay on each retry.
-        logger (logging.Logger, optional): Logger for warnings and errors.
-
-    Returns:
-        function: A decorator that wraps the target function with retry logic.
-    """
-=======
-# Cargar variables de entorno desde .env
-load_dotenv()
 
 # Retry decorator for robustness
 def retry(ExceptionToCheck, tries=3, delay=2, backoff=2, logger=None):
->>>>>>> bc334088
     def deco_retry(f):
         @functools.wraps(f)
         def f_retry(*args, **kwargs):
@@ -68,8 +22,7 @@
                 try:
                     return f(*args, **kwargs)
                 except ExceptionToCheck as e:
-<<<<<<< HEAD
-                    msg = f"{f.__name__}: {str(e)}, Retrying in {mdelay}s... ({mtries-1} tries left)"
+                    msg = f"{f.__name__}: {str(e)}, Retrying in {mdelay} seconds... ({mtries-1} tries left)"
                     if logger:
                         logger.warning(msg)
                     else:
@@ -77,11 +30,21 @@
                     time.sleep(mdelay)
                     mtries -= 1
                     mdelay *= backoff
-                except Exception as e:
-                    msg = f"{f.__name__}: Non-retriable error {str(e)}. Aborting."
-=======
+            return f(*args, **kwargs)
+        return f_retry
+    return deco_retry
+
+# Retry decorator for robustness
+def retry(ExceptionToCheck, tries=3, delay=2, backoff=2, logger=None):
+    def deco_retry(f):
+        @functools.wraps(f)
+        def f_retry(*args, **kwargs):
+            mtries, mdelay = tries, delay
+            while mtries > 1:
+                try:
+                    return f(*args, **kwargs)
+                except ExceptionToCheck as e:
                     msg = f"{f.__name__}: {str(e)}, Retrying in {mdelay} seconds... ({mtries-1} tries left)"
->>>>>>> bc334088
                     if logger:
                         logger.error(msg)
                     else:
@@ -118,29 +81,13 @@
 GENERAL_CONFIG = CONFIG["general"]
 
 k = krakenex.API()
-k.key = os.getenv('KRAKEN_API_KEY')
-k.secret = os.getenv('KRAKEN_API_SECRET')
-<<<<<<< HEAD
-
-PAIR = "XXBTZUSD"
-INTERVAL = 1
-=======
->>>>>>> bc334088
-
-MIN_VOLUME = {
-    'XXBTZUSD': 0.0001,
-}
-
-<<<<<<< HEAD
-=======
-# Minimum volumes per pair (extend this dictionary as needed)
-MIN_VOLUME = {
-    'XXBTZUSD': 0.0001,  # 0.0001 BTC
-    # Add other pairs if needed
-}
+
+# Parameters
+PAIR = "XXBTZUSD"  # BTC/USD
+INTERVAL = 1  # minutes
+DB_FILE = "paper_trades.db"
 
 # Initialize threading lock for database operations
->>>>>>> bc334088
 DB_LOCK = threading.Lock()
 
 def setup_database():
@@ -152,12 +99,7 @@
     """
     conn = sqlite3.connect(DB_FILE)
     c = conn.cursor()
-<<<<<<< HEAD
-    # Create trades table
-=======
     # Add 'source' column if it doesn't exist
-    # Add 'source' column if it doesn't exist
->>>>>>> bc334088
     c.execute('''CREATE TABLE IF NOT EXISTS trades (
         id INTEGER PRIMARY KEY AUTOINCREMENT,
         timestamp TEXT,
@@ -171,17 +113,10 @@
         balance REAL,
         source TEXT DEFAULT 'manual'
     )''')
-    # Create initial_balance table
-    c.execute('''CREATE TABLE IF NOT EXISTS initial_balance (
-        id INTEGER PRIMARY KEY AUTOINCREMENT,
-        balance REAL,
-        timestamp TEXT
-    )''')
-    # Add missing columns to trades
+    # Try to add the column if upgrading an old DB
     try:
         c.execute("ALTER TABLE trades ADD COLUMN source TEXT DEFAULT 'manual'")
     except sqlite3.OperationalError:
-<<<<<<< HEAD
         pass
     try:
         c.execute("ALTER TABLE trades ADD COLUMN fee REAL DEFAULT 0")
@@ -195,14 +130,6 @@
             "INSERT INTO initial_balance (balance, timestamp) VALUES (?, ?)",
             (GENERAL_CONFIG["initial_capital"], datetime.utcnow().isoformat())
         )
-=======
-        pass  # Column already exists
-    # Try to add the column if upgrading an old DB
-    try:
-        c.execute("ALTER TABLE trades ADD COLUMN source TEXT DEFAULT 'manual'")
-    except sqlite3.OperationalError:
-        pass  # Column already exists
->>>>>>> bc334088
     conn.commit()
     conn.close()
 
@@ -321,33 +248,11 @@
         logger.error(f"Exception in get_latest_candle: {e}")
         raise
 
-<<<<<<< HEAD
-@retry((sqlite3.OperationalError, sqlite3.DatabaseError), tries=3, delay=2, backoff=2, logger=logger)
-def save_trade(trade_type, price, volume, profit, balance, fee=0, source='manual'):
-    """
-    Save a trade record into the SQLite database.
-
-    Args:
-        trade_type (str): 'buy' or 'sell'.
-        price (float): Execution price of the trade.
-        volume (float): Traded volume.
-        profit (float): Profit from the trade.
-        balance (float): Account balance after trade.
-        fee (float, optional): Commission fee. Defaults to 0.
-        source (str, optional): 'manual' or 'auto'. Defaults to 'manual'.
-
-    Raises:
-        sqlite3.OperationalError: On DB operational errors.
-        sqlite3.DatabaseError: On other DB errors.
-        Exception: For unexpected errors.
-    """
-=======
 @retry(Exception, tries=3, delay=2, backoff=2, logger=logger)
 def save_trade(trade_type, price, volume, profit, balance, source='manual'):
-def save_trade(trade_type, price, volume, profit, balance, source='manual'):
->>>>>>> bc334088
-    try:
-        with DB_LOCK, sqlite3.connect(DB_FILE, check_same_thread=False) as conn:
+    try:
+        with DB_LOCK:
+            conn = sqlite3.connect(DB_FILE, check_same_thread=False)
             c = conn.cursor()
             c.execute(
                 "INSERT INTO trades (timestamp, type, price, volume, profit, balance, fee, source) "
@@ -355,20 +260,9 @@
                 (datetime.utcnow().isoformat(), trade_type, price, volume, profit, balance, fee, source)
             )
             conn.commit()
-<<<<<<< HEAD
             logger.info(
                 f"Trade saved: {trade_type} {volume} @ {price}, profit: {profit}, balance: {balance}, fee: {fee}, source: {source}"
             )
-=======
-            logger.info(f"Trade saved: {trade_type} {volume} @ {price}, profit: {profit}, balance: {balance}, source: {source}")
-        with DB_LOCK:
-            conn = sqlite3.connect(DB_FILE, check_same_thread=False)
-            c = conn.cursor()
-            c.execute("INSERT INTO trades (timestamp, type, price, volume, profit, balance, source) VALUES (?, ?, ?, ?, ?, ?, ?)",
-                      (datetime.utcnow().isoformat(), trade_type, price, volume, profit, balance, source))
-            conn.commit()
-            logger.info(f"Trade saved: {trade_type} {volume} @ {price}, profit: {profit}, balance: {balance}, source: {source}")
->>>>>>> bc334088
     except Exception as e:
         logger.error(f"Exception in save_trade: {e}")
         print(f"Warning: Failed to save trade to database: {e}. Continuing without saving.")
@@ -376,47 +270,6 @@
 
 @retry((sqlite3.OperationalError, sqlite3.DatabaseError), tries=3, delay=2, backoff=2, logger=logger)
 def get_open_position():
-<<<<<<< HEAD
-    """
-    Retrieve the most recent open (buy) position without a closing sell.
-
-    Returns:
-        dict: Details of open position with keys 'entry_price', 'volume', 'entry_time', 'source'.
-        None: If no open position exists.
-
-    Raises:
-        sqlite3.OperationalError: On DB operational errors.
-        sqlite3.DatabaseError: On other DB errors.
-    """
-    with DB_LOCK, sqlite3.connect(DB_FILE, check_same_thread=False) as conn:
-        c = conn.cursor()
-        c.execute(
-            '''SELECT id, timestamp, price, volume, balance, source
-               FROM trades
-               WHERE type = 'buy'
-               ORDER BY id DESC LIMIT 1'''
-        )
-        last_buy = c.fetchone()
-        if not last_buy:
-            return None
-        buy_id, buy_time, buy_price, buy_volume, buy_balance, buy_source = last_buy
-        c.execute(
-            '''SELECT id FROM trades
-               WHERE type = 'sell' AND id > ?
-               ORDER BY id ASC LIMIT 1''',
-            (buy_id,)
-        )
-        if not c.fetchone():
-            logger.info(
-                f"Open position found: entry {buy_price}, volume {buy_volume}, source {buy_source}"
-            )
-            return {
-                "entry_price": buy_price,
-                "volume": buy_volume,
-                "entry_time": pd.to_datetime(buy_time),
-                "source": buy_source
-            }
-=======
     try:
         with DB_LOCK:
             conn = sqlite3.connect(DB_FILE, check_same_thread=False)
@@ -447,50 +300,9 @@
                         # Fee/slippage/spread is not stored here, but you could if you save them in the table
                     }
             conn.close()
-        with DB_LOCK:
-            conn = sqlite3.connect(DB_FILE, check_same_thread=False)
-            c = conn.cursor()
-            # Find the last 'buy' operation without a subsequent 'sell'
-            c.execute('''
-                SELECT id, timestamp, price, volume, balance
-                FROM trades
-                WHERE type = 'buy'
-                ORDER BY id DESC LIMIT 1
-            ''')
-            last_buy = c.fetchone()
-            if last_buy:
-                buy_id, buy_time, buy_price, buy_volume, buy_balance = last_buy
-                # Check if there is a 'sell' after this 'buy'
-                c.execute('''
-                    SELECT id FROM trades
-                    WHERE type = 'sell' AND id > ?
-                    ORDER BY id ASC LIMIT 1
-                ''', (buy_id,))
-                sell = c.fetchone()
-                if not sell:
-                    logger.info(f"Open position found: entry {buy_price}, volume {buy_volume}")
-                    return {
-                        "entry_price": buy_price,
-                        "volume": buy_volume,
-                        "entry_time": pd.to_datetime(buy_time),
-                        # Fee/slippage/spread is not stored here, but you could if you save them in the table
-                    }
-            conn.close()
->>>>>>> bc334088
         return None
 
 def update_parquet():
-    """
-    Execute the data update script to refresh OHLC parquet files.
-
-    Raises:
-        subprocess.CalledProcessError: If the update script returns a non-zero exit code.
-    """
-    update_script = os.path.join(BASE_DIR, "data", "update_data.py")
-    if not os.path.isfile(update_script):
-        logger.warning(f"update_data.py not found at {update_script}. Skipping price update.")
-        print(f"Warning: update_data.py not found at {update_script}. Skipping price update.")
-        return
     update_script = os.path.join("data", "update_data.py")
     if not os.path.isfile(update_script):
         logger.warning(f"update_data.py not found at {update_script}. Skipping price update.")
@@ -653,116 +465,10 @@
         if fee is not None:
             return float(fee)
     except Exception as e:
-        logger.error(f"Error querying dynamic fee: {e}")
-    return None
-
-def get_min_volume(pair):
-    """
-    Retrieve the minimum order volume for a given trading pair.
-
-    Args:
-        pair (str): Asset pair code.
-
-    Returns:
-        float: Minimum allowed order volume, or 0 on error.
-
-    Raises:
-        requests.ConnectionError: On connection failure.
-        requests.Timeout: On request timeout.
-        Exception: For other unexpected errors.
-    """
-    resp = query_public_throttled('AssetPairs', {'pair': pair})
-    if resp['error']:
-        logger.warning(f"Failed to fetch min volume for {pair}: {resp['error']}")
-        return 0
-    return float(resp['result'][pair]['ordermin'])
-
-<<<<<<< HEAD
-=======
-@retry(Exception, tries=3, delay=2, backoff=2, logger=logger)
-def simulate_order(order_type, pair, volume, price=None, validate=True):
-    """
-    Simulate an order using Kraken's private API with validate=True.
-    order_type: 'buy' or 'sell'
-    pair: trading pair (e.g. 'XXBTZUSD')
-    volume: amount to trade
-    price: limit price (None for market)
-    validate: True for simulation (paper), False for real
-    Returns the API result if valid, None if fails.
-    """
-    # Check minimum volume
-    min_vol = MIN_VOLUME.get(pair, 0)
-    if volume < min_vol:
-        logger.warning(f"Volume {volume} is less than the minimum allowed ({min_vol}) for {pair}.")
-        print(f"[Simulation] Volume {volume} is less than the minimum allowed ({min_vol}) for {pair}.")
-        return None
-    order = {
-        'pair': pair,
-        'type': order_type,
-        'ordertype': 'market' if price is None else 'limit',
-        'volume': str(volume),
-        'validate': validate
-    }
-    if price is not None:
-        order['price'] = str(price)
-    try:
-        resp = k.query_private('AddOrder', order)
-        if resp.get('error'):
-            logger.warning(f"Kraken AddOrder error: {resp['error']}")
-            print(f"[Simulation] Kraken AddOrder error: {resp['error']}")
-            return None
-        descr = resp.get('result', {}).get('descr', '')
-        print(f"[Simulation] Order validated: {descr}")
-        logger.info(f"Order simulation successful: {descr}")
-        return resp['result']
-    except Exception as e:
-        logger.error(f"Exception in simulate_order: {e}")
-        print(f"[Simulation] Error in simulate_order: {e}")
-        return None
-
-@retry(Exception, tries=3, delay=2, backoff=2, logger=logger)
-def simulate_order(order_type, pair, volume, price=None, validate=True):
-    """
-    Simulate an order using Kraken's private API with validate=True.
-    order_type: 'buy' or 'sell'
-    pair: trading pair (e.g. 'XXBTZUSD')
-    volume: amount to trade
-    price: limit price (None for market)
-    validate: True for simulation (paper), False for real
-    Returns the API result if valid, None if fails.
-    """
-    # Check minimum volume
-    min_vol = MIN_VOLUME.get(pair, 0)
-    if volume < min_vol:
-        logger.warning(f"Volume {volume} is less than the minimum allowed ({min_vol}) for {pair}.")
-        print(f"[Simulation] Volume {volume} is less than the minimum allowed ({min_vol}) for {pair}.")
-        return None
-    order = {
-        'pair': pair,
-        'type': order_type,
-        'ordertype': 'market' if price is None else 'limit',
-        'volume': str(volume),
-        'validate': validate
-    }
-    if price is not None:
-        order['price'] = str(price)
-    try:
-        resp = k.query_private('AddOrder', order)
-        if resp.get('error'):
-            logger.warning(f"Kraken AddOrder error: {resp['error']}")
-            print(f"[Simulation] Kraken AddOrder error: {resp['error']}")
-            return None
-        descr = resp.get('result', {}).get('descr', '')
-        print(f"[Simulation] Order validated: {descr}")
-        logger.info(f"Order simulation successful: {descr}")
-        return resp['result']
-    except Exception as e:
-        logger.error(f"Exception in simulate_order: {e}")
-        print(f"[Simulation] Error in simulate_order: {e}")
-        return None
+        logger.error(f"Exception in get_realtime_price: {e}")
+        raise
 
 # Clear console
->>>>>>> bc334088
 def clear_console():
     """
     Clear the terminal screen based on the operating system.
@@ -881,35 +587,18 @@
         KeyboardInterrupt: If the user stops the program with Ctrl+C.
     """
     setup_database()
-    with DB_LOCK, sqlite3.connect(DB_FILE, check_same_thread=False) as conn:
+    # Query last balance from DB (thread-safe)
+    with DB_LOCK:
+        conn = sqlite3.connect(DB_FILE, check_same_thread=False)
         c = conn.cursor()
         c.execute('SELECT balance FROM trades ORDER BY id DESC LIMIT 1')
         last_balance = c.fetchone()
-<<<<<<< HEAD
         if not last_balance:
             c.execute('SELECT balance FROM initial_balance ORDER BY id DESC LIMIT 1')
             record = c.fetchone()
             balance = record[0] if record else GENERAL_CONFIG["initial_capital"]
         else:
             balance = last_balance[0]
-=======
-        conn.close()
-    if last_balance:
-        balance = last_balance[0]
-    else:
-        balance = GENERAL_CONFIG["initial_capital"]
-    # Query last balance from DB (thread-safe)
-    with DB_LOCK:
-        conn = sqlite3.connect(DB_FILE, check_same_thread=False)
-        c = conn.cursor()
-        c.execute('SELECT balance FROM trades ORDER BY id DESC LIMIT 1')
-        last_balance = c.fetchone()
-        conn.close()
-    if last_balance:
-        balance = last_balance[0]
-    else:
-        balance = GENERAL_CONFIG["initial_capital"]
->>>>>>> bc334088
     trade_fee = GENERAL_CONFIG["trade_fee"]
     investment_fraction = GENERAL_CONFIG["investment_fraction"]
     strategy = Strategy()
@@ -933,14 +622,11 @@
     try:
         while RUNNING:
             cycle += 1
-            dynamic_fee = get_dynamic_trade_fee()
-            if dynamic_fee is not None:
-                trade_fee = dynamic_fee
+            # Update parquet with new 60min candles
             try:
                 update_parquet()
             except Exception as e:
                 logger.error(f"Error updating parquet data: {e}")
-<<<<<<< HEAD
                 print("Warning: failed to update data, skipping cycle.")
             try:
                 df = pd.read_parquet(os.path.join(BASE_DIR, "data", "ohlc_data_60min_all_years.parquet"))
@@ -963,33 +649,6 @@
             clear_console()
             for line in initial_summary:
                 print(line)
-            user_input = ''
-            try:
-=======
-                print(f"Warning: Could not update price data this cycle. Reason: {e}")
-            try:
-                update_parquet()
-            except Exception as e:
-                logger.error(f"Error updating parquet data: {e}")
-                print(f"Warning: Could not update price data this cycle. Reason: {e}")
-            # Load parquet and resample to D1 (or config.json interval)
-            df = pd.read_parquet("data/ohlc_data_60min_all_years.parquet")
-            df["Timestamp"] = pd.to_datetime(df["Timestamp"])
-            df.set_index("Timestamp", inplace=True)
-            interval = CONFIG["data"]["interval"] if "data" in CONFIG and "interval" in CONFIG["data"] else "1D"
-            df_resampled = df.resample(interval).agg({
-                'Open': 'first',
-                'High': 'max',
-                'Low': 'min',
-                'Close': 'last',
-                'Volume': 'sum'
-            }).dropna()
-            # Only show the real-time monitoring block, not the candle block
-            clear_console()
-            for line in initial_summary:
-                print(line)
-            # Ensure user_input is always defined
-            user_input = ''
             if position is not None:
                 realtime_price = get_realtime_price(PAIR)
                 if realtime_price:
@@ -1004,7 +663,6 @@
                     print("\n" + Fore.CYAN + "="*40 + Style.RESET_ALL)
                     print(f"CYCLE {cycle} | {now} UTC\n")
                     print(f"Open trade: {Fore.CYAN}BUY {position['volume']:.6f} BTC @ ${position['entry_price']:,.2f} on {position['entry_time'].strftime('%Y-%m-%d %H:%M:%S')}{Style.RESET_ALL}")
-                    print(f"Open trade: {Fore.CYAN}BUY {position['volume']:.6f} BTC @ ${position['entry_price']:,.2f} on {position['entry_time'].strftime('%Y-%m-%d %H:%M:%S')}{Style.RESET_ALL}")
                     print(f"Current BTCUSD:  {Fore.YELLOW}${realtime_price:,.2f}{Style.RESET_ALL}")
                     print(f"P/L real-time:  {pl_color}${pl_realtime:,.2f}{Style.RESET_ALL}")
                     print(f"Current Balance: {balance_color}${equity:,.2f}{Style.RESET_ALL}")
@@ -1012,14 +670,21 @@
                     print(f"Current Balance: {balance_color}${equity:,.2f}{Style.RESET_ALL}")
                     print(Fore.CYAN + "="*40 + Style.RESET_ALL + "\n")
             else:
->>>>>>> bc334088
                 realtime_price = get_realtime_price(PAIR)
-            except Exception as e:
-                realtime_price = None
-                print(f"{Fore.RED}Warning: Unable to fetch real-time price. Continuing without it.{Style.RESET_ALL}")
-                logger.warning(f"get_realtime_price failed: {e}")
-            print_trade_status(cycle, position, balance, realtime_price, trade_fee, session_start_time)
-
+                print("\n" + Fore.CYAN + "="*40 + Style.RESET_ALL)
+                print("\n" + Fore.CYAN + "="*40 + Style.RESET_ALL)
+                print(f"CYCLE {cycle} | {datetime.utcnow().strftime('%Y-%m-%d %H:%M:%S')} UTC\n")
+                print(f"Open trade: {Fore.LIGHTBLACK_EX}No open trade currently.{Style.RESET_ALL}")
+                print(f"Open trade: {Fore.LIGHTBLACK_EX}No open trade currently.{Style.RESET_ALL}")
+                if realtime_price:
+                    print(f"Current BTCUSD:  {Fore.YELLOW}${realtime_price:,.2f}{Style.RESET_ALL}")
+                else:
+                    print("Current BTCUSD:  N/A")
+                print(f"P/L real-time: {Fore.LIGHTBLACK_EX}N/A{Style.RESET_ALL}")
+                print(f"Current Balance: {Fore.GREEN if balance >= GENERAL_CONFIG['initial_capital'] else Fore.RED}${balance:,.2f}{Style.RESET_ALL}")
+                print(Fore.CYAN + "="*40 + Style.RESET_ALL + "\n")
+
+            # --- AUTO STRATEGY EVALUATION ---
             print(f"{Fore.MAGENTA}[AUTO]{Style.RESET_ALL} Evaluating strategy...\n")
             strategy.calculate_indicators(df_resampled)
             last_candle = df_resampled.iloc[-1]
@@ -1031,73 +696,32 @@
                 invest_amount = balance * investment_fraction
                 if invest_amount >= 1e-8 and balance > 0:
                     volume = invest_amount / auto_price
-<<<<<<< HEAD
-                    order_result = simulate_order('buy', PAIR, volume, price=auto_price, validate=True)
-                    if not order_result:
-                        market_price = get_realtime_price(PAIR)
-                        if market_price:
-                            volume = invest_amount / market_price
-                            order_result = simulate_order('buy', PAIR, volume, price=None, validate=True)
-                            auto_price = market_price
-                    if order_result:
-                        balance = round_financial(balance - invest_amount)
-                        save_trade('buy', auto_price, volume, 0, balance, fee=order_result.get('fee', trade_fee), source='auto')
-                        position = {'entry_price': auto_price, 'volume': volume, 'entry_time': last_candle.name, 'source': 'auto'}
-                        print(f"{Fore.MAGENTA}[AUTO]{Style.RESET_ALL} BUY: {volume:.6f} BTC @ ${auto_price:.2f}")
-=======
-                    # Validate order with Kraken (simulation)
-                    order_result = simulate_order('buy', PAIR, volume, price=None, validate=True)
-                    if order_result:
-                        balance -= invest_amount
-                        # Use datetime.utcnow() if using realtime price, else last_candle time
-                        if auto_price == last_candle['Close']:
-                            entry_time = last_candle.name.to_pydatetime() if hasattr(last_candle.name, 'to_pydatetime') else last_candle.name
-                        else:
-                            entry_time = datetime.utcnow()
-                        save_trade('buy', auto_price, volume, 0, balance, source='auto')
-                        position = {
-                            'entry_price': auto_price,
-                            'volume': volume,
-                            'entry_time': entry_time
-                        }
-                        print(f"{Fore.MAGENTA}[AUTO]{Style.RESET_ALL} Auto BUY: {volume:.6f} BTC @ ${auto_price:,.2f}")
+                    balance -= invest_amount
+                    # Use datetime.utcnow() if using realtime price, else use last_candle time
+                    if auto_price == last_candle['Close']:
+                        entry_time = last_candle.name.to_pydatetime() if hasattr(last_candle.name, 'to_pydatetime') else last_candle.name
                     else:
-                        print(f"[AUTO] Buy order not validated. Trade not executed.")
-                        logger.warning("[AUTO] Buy order not validated. Trade not executed.")
+                        entry_time = datetime.utcnow()
+                    save_trade('buy', auto_price, volume, 0, balance, source='auto')
+                    position = {
+                        'entry_price': auto_price,
+                        'volume': volume,
+                        'entry_time': entry_time
+                    }
+                    print(f"{Fore.MAGENTA}[AUTO]{Style.RESET_ALL} Auto BUY: {volume:.6f} BTC @ ${auto_price:,.2f}")
             # Auto SELL
->>>>>>> bc334088
             elif position and strategy.exit_signal(last_candle, df_resampled):
                 auto_action = 'sell'
                 print(f"{Fore.MAGENTA}[AUTO]{Style.RESET_ALL} Exit signal detected.")
                 auto_price = last_candle['Close']
                 pl = (auto_price - position['entry_price']) * position['volume']
                 pl -= (position['entry_price'] + auto_price) * position['volume'] * trade_fee
-<<<<<<< HEAD
-                order_result = simulate_order('sell', PAIR, position['volume'], price=auto_price, validate=True)
-                if not order_result:
-                    market_price = get_realtime_price(PAIR)
-                    if market_price:
-                        auto_price = market_price
-                        order_result = simulate_order('sell', PAIR, position['volume'], price=None, validate=True)
-                if order_result:
-                    balance = round_financial(balance + (auto_price * position['volume']) + pl)
-                    save_trade('sell', auto_price, position['volume'], pl, balance, fee=order_result.get('fee', trade_fee), source='auto')
-                    print(f"{Fore.MAGENTA}[AUTO]{Style.RESET_ALL} SELL: {position['volume']:.6f} BTC @ ${auto_price:.2f} | P/L: ${pl:.2f}")
-
-=======
-                # Validate order with Kraken (simulation)
-                order_result = simulate_order('sell', PAIR, position['volume'], price=None, validate=True)
-                if order_result:
-                    balance += (auto_price * position['volume']) + pl
-                    save_trade('sell', auto_price, position['volume'], pl, balance, source='auto')
-                    print(f"{Fore.MAGENTA}[AUTO]{Style.RESET_ALL} Auto SELL: {position['volume']:.6f} BTC @ ${auto_price:,.2f} | P/L: ${pl:,.2f}")
-                    position = None
-                else:
-                    print(f"[AUTO] Sell order not validated. Trade not executed.")
-                    logger.warning("[AUTO] Sell order not validated. Trade not executed.")
-
-            # Always show available commands and get user input
->>>>>>> bc334088
+                balance += (auto_price * position['volume']) + pl
+                save_trade('sell', auto_price, position['volume'], pl, balance, source='auto')
+                print(f"{Fore.MAGENTA}[AUTO]{Style.RESET_ALL} Auto SELL: {position['volume']:.6f} BTC @ ${auto_price:,.2f} | P/L: ${pl:,.2f}")
+                position = None
+
+            # Show available commands to the user
             print("Available commands:")
             print("[b] Buy at current price  ")
             print("[s] Sell (close position)  ")
@@ -1123,39 +747,15 @@
                         print("Investment amount too small to execute a trade.")
                     else:
                         volume = invest_amount / realtime_price
-<<<<<<< HEAD
-                        order_result = simulate_order('buy', PAIR, volume, price=realtime_price, validate=True)
-                        if order_result:
-                            balance = round_financial(balance - invest_amount)
-                            fee_real = realtime_price * volume * trade_fee
-                            save_trade('buy', realtime_price, volume, 0, balance, fee=fee_real, source='manual')
-                            position = {
-                                'entry_price': realtime_price,
-                                'volume': volume,
-                                'entry_time': datetime.utcnow(),
-                                'source': 'manual'
-                            }
-                            print(f"Simulated BUY: {volume:.6f} BTC @ ${realtime_price:,.2f}")
-                            logger.info(f"Simulated BUY: {volume:.6f} BTC @ ${realtime_price:,.2f}")
-                            time.sleep(4)
-                            continue
-=======
-                        # Validate order with Kraken (simulation)
-                        order_result = simulate_order('buy', PAIR, volume, price=None, validate=True)
-                        if order_result:
-                            balance -= invest_amount
-                            save_trade('buy', realtime_price, volume, 0, balance, source='manual')
-                            position = {
-                                'entry_price': realtime_price,
-                                'volume': volume,
-                                'entry_time': datetime.utcnow()
-                            }
-                            print(f"Simulated BUY: {volume:.6f} BTC @ ${realtime_price:,.2f}")
-                            logger.info(f"Simulated BUY: {volume:.6f} BTC @ ${realtime_price:,.2f}")
->>>>>>> bc334088
-                        else:
-                            print("[MANUAL] Buy order not validated. Trade not executed.")
-                            logger.warning("[MANUAL] Buy order not validated. Trade not executed.")
+                        balance -= invest_amount
+                        save_trade('buy', realtime_price, volume, 0, balance, source='manual')
+                        position = {
+                            'entry_price': realtime_price,
+                            'volume': volume,
+                            'entry_time': datetime.utcnow()
+                        }
+                        print(f"Simulated BUY: {volume:.6f} BTC @ ${realtime_price:,.2f}")
+                        logger.info(f"Simulated BUY: {volume:.6f} BTC @ ${realtime_price:,.2f}")
             elif user_input == 's' and position:
                 realtime_price = get_realtime_price(PAIR)
                 if not realtime_price:
@@ -1163,46 +763,20 @@
                 else:
                     pl = (realtime_price - position['entry_price']) * position['volume']
                     pl -= (position['entry_price'] + realtime_price) * position['volume'] * trade_fee
-<<<<<<< HEAD
-                    order_result = simulate_order('sell', PAIR, position['volume'], price=realtime_price, validate=True)
-                    if order_result:
-                        balance = round_financial(balance + (realtime_price * position['volume']) + pl)
-                        fee_real = realtime_price * position['volume'] * trade_fee
-                        save_trade('sell', realtime_price, position['volume'], pl, balance, fee=fee_real, source='manual')
-                        print(f"Simulated SELL: {position['volume']:.6f} BTC @ ${realtime_price:,.2f} | P/L: ${pl:.2f}")
-                        logger.info(f"Simulated SELL: {position['volume']:.6f} BTC @ ${realtime_price:,.2f} | P/L: ${pl:.2f}")
-                        position = None
-                        time.sleep(4)
-                        continue
-=======
-                    # Validate order with Kraken (simulation)
-                    order_result = simulate_order('sell', PAIR, position['volume'], price=None, validate=True)
-                    if order_result:
-                        balance += (realtime_price * position['volume']) + pl
-                        save_trade('sell', realtime_price, position['volume'], pl, balance, source='manual')
-                        print(f"Simulated SELL: {position['volume']:.6f} BTC @ ${realtime_price:,.2f} | P/L: ${pl:,.2f}")
-                        logger.info(f"Simulated SELL: {position['volume']:.6f} BTC @ ${realtime_price:,.2f} | P/L: ${pl:,.2f}")
-                        position = None
->>>>>>> bc334088
-                    else:
-                        print("[MANUAL] Sell order not validated. Trade not executed.")
-                        logger.warning("[MANUAL] Sell order not validated. Trade not executed.")
+                    balance += (realtime_price * position['volume']) + pl
+                    save_trade('sell', realtime_price, position['volume'], pl, balance, source='manual')
+                    print(f"Simulated SELL: {position['volume']:.6f} BTC @ ${realtime_price:,.2f} | P/L: ${pl:,.2f}")
+                    logger.info(f"Simulated SELL: {position['volume']:.6f} BTC @ ${realtime_price:,.2f} | P/L: ${pl:,.2f}")
+                    position = None
             elif user_input == 'b' and position:
                 print("You already have an open position. Close it before buying again.")
                 time.sleep(4)
                 continue
             elif user_input == 's' and not position:
                 print("No open position to sell.")
-<<<<<<< HEAD
-                time.sleep(4)
-                continue
-=======
             # else: just continue
 
             # If user_input was empty (timeout), just continue to next cycle
-            # Wait for the configured interval before next cycle
->>>>>>> bc334088
-            time.sleep(INTERVAL * 60)
     except KeyboardInterrupt:
         print("\nBot manually stopped by user (Ctrl+C).\n")
         logger.info("Bot manually stopped by user (Ctrl+C).")
