--- conflicted
+++ resolved
@@ -1,4 +1,3 @@
-<<<<<<< HEAD
 import signal, functools, os, time, sqlite3, json, subprocess, threading, sys
 from collections import deque
 import pandas as pd, requests
@@ -7,19 +6,6 @@
 from logger import logger
 from colorama import init, Fore, Style
 from tabulate import tabulate
-=======
-import signal, functools, os, time, sqlite3, json, subprocess, threading
-import krakenex, pandas as pd, requests
-from datetime import datetime
-from strategy import Strategy
-from logger import logger
-from colorama import init, Fore, Style
-from inputimeout import inputimeout, TimeoutOccurred
-import functools
-import sys
-import threading
-from inputimeout import inputimeout, TimeoutOccurred
->>>>>>> 119395bd
 
 try:
     from inputimeout import inputimeout, TimeoutOccurred
@@ -39,11 +25,8 @@
             return {"error": [], "result": {}}
     krakenex = type('krakenex_module', (), {'API': KrakenAPIStub})
 
-<<<<<<< HEAD
 init(autoreset=True)
 
-=======
->>>>>>> 119395bd
 # Retry decorator for robustness
 def retry(ExceptionToCheck, tries=3, delay=2, backoff=2, logger=None):
     def deco_retry(f):
@@ -74,40 +57,21 @@
         return f_retry
     return deco_retry
 
-<<<<<<< HEAD
 # Define the path to the configuration file
 CONFIG_PATH = os.path.join(os.path.dirname(__file__), "config.json")
-=======
-# Retry decorator for robustness
-def retry(ExceptionToCheck, tries=3, delay=2, backoff=2, logger=None):
-    def deco_retry(f):
-        @functools.wraps(f)
-        def f_retry(*args, **kwargs):
-            mtries, mdelay = tries, delay
-            while mtries > 1:
-                try:
-                    return f(*args, **kwargs)
-                except ExceptionToCheck as e:
-                    msg = f"{f.__name__}: {str(e)}, Retrying in {mdelay} seconds... ({mtries-1} tries left)"
-                    if logger:
-                        logger.error(msg)
-                    else:
-                        print(msg)
-                    raise
-            try:
-                return f(*args, **kwargs)
-            except Exception as e:
-                msg = f"{f.__name__}: {str(e)}. No more retries."
-                if logger:
-                    logger.error(msg)
-                else:
-                    print(msg)
-                raise
-        return f_retry
-    return deco_retry
->>>>>>> 119395bd
 
 def load_config():
+    """
+    Load and parse the JSON configuration file.
+
+    Returns:
+        dict: Configuration data parsed from JSON.
+
+    Raises:
+        FileNotFoundError: If the config file does not exist.
+        json.JSONDecodeError: If the JSON is invalid.
+    """
+    with open(CONFIG_PATH, "r") as f:
     """
     Load and parse the JSON configuration file.
 
@@ -142,13 +106,15 @@
     Raises:
         sqlite3.OperationalError: On database operation failure.
     """
+    """
+    Initialize SQLite database and ensure the trades and initial_balance tables exist.
+
+    Raises:
+        sqlite3.OperationalError: On database operation failure.
+    """
     conn = sqlite3.connect(DB_FILE)
     c = conn.cursor()
-<<<<<<< HEAD
     # Create trades table with correct columns
-=======
-    # Add 'source' column if it doesn't exist
->>>>>>> 119395bd
     c.execute('''CREATE TABLE IF NOT EXISTS trades (
         id INTEGER PRIMARY KEY AUTOINCREMENT,
         timestamp TEXT,
@@ -158,6 +124,7 @@
         profit REAL,
         balance REAL,
         fee REAL DEFAULT 0,
+        fee REAL DEFAULT 0,
         source TEXT DEFAULT 'manual'
     )''')
     # Create initial_balance table if not exists
@@ -166,18 +133,6 @@
         balance REAL,
         timestamp TEXT
     )''')
-<<<<<<< HEAD
-=======
-    # Try to add the column if upgrading an old DB
-    try:
-        c.execute("ALTER TABLE trades ADD COLUMN source TEXT DEFAULT 'manual'")
-    except sqlite3.OperationalError:
-        pass
-    try:
-        c.execute("ALTER TABLE trades ADD COLUMN fee REAL DEFAULT 0")
-    except sqlite3.OperationalError:
-        pass
->>>>>>> 119395bd
     # Insert initial balance record if none exists
     c.execute("SELECT balance FROM initial_balance ORDER BY id DESC LIMIT 1")
     initial_record = c.fetchone()
@@ -189,10 +144,6 @@
     conn.commit()
     conn.close()
 
-<<<<<<< HEAD
-=======
-RATE_LIMIT_THRESHOLD = 2
->>>>>>> 119395bd
 RATE_LIMIT_SLEEP = 3
 
 RATE_LIMIT_POINTS = 15
@@ -285,7 +236,23 @@
         requests.Timeout: If API call times out.
         Exception: For other unexpected errors.
     """
+    """
+    Fetch the latest OHLC candle for a trading pair.
+
+    Args:
+        pair (str): Asset pair code (e.g. 'XXBTZUSD').
+        interval (int): Candle interval in minutes.
+
+    Returns:
+        pandas.DataFrame: DataFrame with one row representing the latest candle.
+
+    Raises:
+        requests.ConnectionError: If API call fails.
+        requests.Timeout: If API call times out.
+        Exception: For other unexpected errors.
+    """
     try:
+        resp = query_public_throttled('OHLC', {'pair': pair, 'interval': interval})
         resp = query_public_throttled('OHLC', {'pair': pair, 'interval': interval})
         if resp["error"]:
             logger.error(f"Kraken API error: {resp['error']}")
@@ -307,7 +274,6 @@
         logger.error(f"Exception in get_latest_candle: {e}")
         raise
 
-<<<<<<< HEAD
 @retry((sqlite3.OperationalError, sqlite3.DatabaseError), tries=3, delay=2, backoff=2, logger=logger)
 def save_trade(trade_type, price, volume, profit, balance, source='manual', fee=0):
     """
@@ -326,13 +292,14 @@
         sqlite3.OperationalError: On DB operational errors.
         sqlite3.DatabaseError: On other DB errors.
     """
-=======
-@retry(Exception, tries=3, delay=2, backoff=2, logger=logger)
-def save_trade(trade_type, price, volume, profit, balance, source='manual'):
->>>>>>> 119395bd
     try:
         with DB_LOCK, sqlite3.connect(DB_FILE, check_same_thread=False) as conn:
             c = conn.cursor()
+            c.execute(
+                "INSERT INTO trades (timestamp, type, price, volume, profit, balance, fee, source) "
+                "VALUES (?, ?, ?, ?, ?, ?, ?, ?)",
+                (datetime.utcnow().isoformat(), trade_type, price, volume, profit, balance, fee, source)
+            )
             c.execute(
                 "INSERT INTO trades (timestamp, type, price, volume, profit, balance, fee, source) "
                 "VALUES (?, ?, ?, ?, ?, ?, ?, ?)",
@@ -342,11 +309,11 @@
             logger.info(
                 f"Trade saved: {trade_type} {volume} @ {price}, profit: {profit}, balance: {balance}, fee: {fee}, source: {source}"
             )
-<<<<<<< HEAD
     except (sqlite3.OperationalError, sqlite3.DatabaseError) as e:
         logger.error(f"Exception in save_trade: {e}")
         print(f"Warning: Failed to save trade to database: {e}. Continuing without saving.")
 
+@retry((sqlite3.OperationalError, sqlite3.DatabaseError), tries=3, delay=2, backoff=2, logger=logger)
 @retry((sqlite3.OperationalError, sqlite3.DatabaseError), tries=3, delay=2, backoff=2, logger=logger)
 def get_open_position():
     """
@@ -392,55 +359,12 @@
     """
     Update the Parquet file by running update_data.py.
     """
-=======
-    except Exception as e:
-        logger.error(f"Exception in save_trade: {e}")
-        print(f"Warning: Failed to save trade to database: {e}. Continuing without saving.")
-        return
-
-@retry((sqlite3.OperationalError, sqlite3.DatabaseError), tries=3, delay=2, backoff=2, logger=logger)
-def get_open_position():
-    try:
-        with DB_LOCK:
-            conn = sqlite3.connect(DB_FILE, check_same_thread=False)
-            c = conn.cursor()
-            # Find the last 'buy' operation without a subsequent 'sell'
-            c.execute('''
-                SELECT id, timestamp, price, volume, balance
-                FROM trades
-                WHERE type = 'buy'
-                ORDER BY id DESC LIMIT 1
-            ''')
-            last_buy = c.fetchone()
-            if last_buy:
-                buy_id, buy_time, buy_price, buy_volume, buy_balance = last_buy
-                # Check if there is a 'sell' after this 'buy'
-                c.execute('''
-                    SELECT id FROM trades
-                    WHERE type = 'sell' AND id > ?
-                    ORDER BY id ASC LIMIT 1
-                ''', (buy_id,))
-                sell = c.fetchone()
-                if not sell:
-                    logger.info(f"Open position found: entry {buy_price}, volume {buy_volume}")
-                    return {
-                        "entry_price": buy_price,
-                        "volume": buy_volume,
-                        "entry_time": pd.to_datetime(buy_time),
-                        # Fee/slippage/spread is not stored here, but you could if you save them in the table
-                    }
-            conn.close()
-        return None
-
-def update_parquet():
->>>>>>> 119395bd
     update_script = os.path.join("data", "update_data.py")
     if not os.path.isfile(update_script):
         logger.warning(f"update_data.py not found at {update_script}. Skipping price update.")
         print(f"Warning: update_data.py not found at {update_script}. Skipping price update.")
         return
     print("Updating prices...")
-<<<<<<< HEAD
     try:
         result = subprocess.run(
             [sys.executable, update_script],
@@ -469,23 +393,6 @@
         requests.Timeout: If API call times out.
         Exception: For other unexpected errors.
     """
-    try:
-        resp = query_public_throttled('Ticker', {'pair': pair})
-        if resp["error"]:
-            logger.error(f"Kraken API error: {resp['error']}")
-            return None
-        ticker = resp["result"][list(resp["result"].keys())[0]]
-        logger.info(f"Fetched real-time price: {ticker['c'][0]}")
-        return float(ticker["c"][0])
-=======
-    with open(os.devnull, 'w') as devnull:
-        subprocess.run([
-            "python", update_script
-            "python", update_script
-        ], check=True, stdout=devnull, stderr=devnull)
-
-@retry((requests.ConnectionError, requests.Timeout), tries=3, delay=2, backoff=2, logger=logger)
-def get_realtime_price(pair):
     """
     Fetch the current market price for a given trading pair.
 
@@ -501,6 +408,7 @@
         Exception: For other unexpected errors.
     """
     try:
+        resp = query_public_throttled('Ticker', {'pair': pair})
         resp = query_public_throttled('Ticker', {'pair': pair})
         if resp["error"]:
             logger.error(f"Kraken API error: {resp['error']}")
@@ -509,8 +417,8 @@
         logger.info(f"Fetched real-time price: {ticker['c'][0]}")
         return float(ticker["c"][0])
     except Exception as e:
-        logger.error(f"Exception in get_realtime_price: {e}")
-        raise
+        logger.error(f"Error querying order fee: {e}")
+    return None
 
 def get_estimated_order_fee(pair, ordertype, volume):
     """
@@ -532,117 +440,6 @@
     if not k.key or not k.secret:
         return None
     try:
-        resp = query_private_throttled('Fee', {'pair': pair, 'type': ordertype, 'ordertype': ordertype, 'volume': str(volume)})
-        if resp.get('error'):
-            logger.warning(f"Kraken Fee endpoint error: {resp['error']}")
-            return None
-        fee_percent = resp.get('result', {}).get('fee')
-        if fee_percent is not None:
-            return float(fee_percent) / 100.0
->>>>>>> 119395bd
-    except Exception as e:
-        logger.error(f"Error querying order fee: {e}")
-    return None
-
-<<<<<<< HEAD
-def get_estimated_order_fee(pair, ordertype, volume):
-    """
-    Estimate the commission fee for an order using Kraken's Fee endpoint.
-
-    Args:
-        pair (str): Asset pair code.
-        ordertype (str): 'buy' or 'sell'.
-        volume (float): Order volume.
-
-    Returns:
-        float: Fee fraction (e.g. 0.0026) or None if not available.
-
-=======
-@retry((requests.ConnectionError, requests.Timeout), tries=3, delay=2, backoff=2, logger=logger)
-def simulate_order(order_type, pair, volume, price=None, validate=True):
-    """
-    Simulate a paper-trading order via Kraken's API in validation mode.
-
-    Args:
-        order_type (str): 'buy' or 'sell'.
-        pair (str): Asset pair (e.g. 'XXBTZUSD').
-        volume (float): Order volume.
-        price (float, optional): Limit price; None for market orders.
-        validate (bool): If True, perform API validation; else return API response.
-
-    Returns:
-        dict or None: Simulation result with keys 'status', 'filled_volume', etc., or None on failure.
-
-    Raises:
-        requests.ConnectionError: On connection failure.
-        requests.Timeout: On request timeout.
-        Exception: For other unexpected errors.
-    """
-    estimated_fee = get_estimated_order_fee(pair, order_type, volume)
-    if not k.key or not k.secret:
-        logger.warning("Kraken API keys not configured. Skipping order validation.")
-        print(f"[Simulation] Kraken API keys not configured. Skipping order validation.")
-        return {
-            'descr': f"{order_type} {volume} {pair} @ market (no validation)",
-            'status': 'filled',
-            'filled_volume': volume,
-            'remaining_volume': 0.0,
-            'fee': estimated_fee if estimated_fee is not None else GENERAL_CONFIG["trade_fee"]
-        }
-    min_vol = get_min_volume(pair)
-    if volume < min_vol:
-        logger.warning(f"Volume {volume} is less than the minimum allowed ({min_vol}) for {pair}.")
-        print(f"[Simulation] Volume {volume} is less than the minimum allowed ({min_vol}) for {pair}.")
-        return None
-    order = {
-        'pair': pair,
-        'type': order_type,
-        'ordertype': 'market' if price is None else 'limit',
-        'volume': str(volume),
-        'validate': validate
-    }
-    if price is not None:
-        order['price'] = str(price)
-    try:
-        resp = query_private_throttled('AddOrder', order)
-        if resp.get('error'):
-            logger.warning(f"Kraken AddOrder error: {resp['error']}")
-            print(f"[Simulation] Kraken AddOrder error: {resp['error']}")
-            return None
-        descr = resp.get('result', {}).get('descr', '')
-        print(f"[Simulation] Order validated: {descr}")
-        logger.info(f"Order simulation successful: {descr}")
-        if validate:
-            return {
-                'descr': descr,
-                'status': 'filled',
-                'filled_volume': volume,
-                'remaining_volume': 0.0,
-                'fee': estimated_fee if estimated_fee is not None else GENERAL_CONFIG["trade_fee"]
-            }
-        return resp['result']
-    except Exception as e:
-        logger.error(f"Exception in simulate_order: {e}")
-        print(f"[Simulation] Error in simulate_order: {e}")
-        return None
-
-def get_dynamic_trade_fee():
-    """
-    Query the actual trading fee rate via Kraken's TradeBalance endpoint.
-
-    Returns:
-        float: Fee amount or None if unavailable or no API keys.
-
->>>>>>> 119395bd
-    Raises:
-        requests.ConnectionError: On connection failure.
-        requests.Timeout: On request timeout.
-        Exception: For other unexpected errors.
-    """
-    if not k.key or not k.secret:
-        return None
-    try:
-<<<<<<< HEAD
         resp = query_private_throttled('Fee', {'pair': pair, 'type': ordertype, 'ordertype': ordertype, 'volume': str(volume)})
         if resp.get('error'):
             logger.warning(f"Kraken Fee endpoint error: {resp['error']}")
@@ -661,27 +458,28 @@
 
 # Define BASE_DIR as the directory of the current script
 BASE_DIR = os.path.dirname(os.path.abspath(__file__))
-=======
-        resp = query_private_throttled('TradeBalance')
-        if resp.get('error'):
-            logger.warning(f"Kraken TradeBalance error: {resp['error']}")
-            return None
-        fee = resp.get('result', {}).get('fee')
-        if fee is not None:
-            return float(fee)
-    except Exception as e:
-        logger.error(f"Exception in get_realtime_price: {e}")
-        raise
->>>>>>> 119395bd
 
 # Clear console
 def clear_console():
     """
     Clear the terminal screen based on the operating system.
     """
+    """
+    Clear the terminal screen based on the operating system.
+    """
     os.system('cls' if os.name == 'nt' else 'clear')
 
 def input_with_timeout(prompt, timeout):
+    """
+    Prompt the user for input with a timeout.
+
+    Args:
+        prompt (str): Prompt message displayed to the user.
+        timeout (int or float): Seconds to wait for input.
+
+    Returns:
+        str: User input or empty string on timeout or interruption.
+    """
     """
     Prompt the user for input with a timeout.
 
@@ -764,20 +562,12 @@
     if position:
         pl = (realtime_price - position['entry_price']) * position['volume'] if realtime_price else 0
         pl -= (position['entry_price'] + realtime_price) * position['volume'] * trade_fee if realtime_price else 0
-<<<<<<< HEAD
         equity = balance + (realtime_price * position['volume']) if realtime_price else balance
-=======
-        equity = balance + (realtime_price * position['volume'] + pl) if realtime_price else balance
->>>>>>> 119395bd
         pl_color = Fore.GREEN if pl >= 0 else Fore.RED
         eq_color = Fore.GREEN if equity >= GENERAL_CONFIG['initial_capital'] else Fore.RED
         table.extend([
             ["Trade", f"{Fore.CYAN}BUY {position['volume']:.6f} BTC @ ${position['entry_price']:,.2f}{Style.RESET_ALL}"],
-<<<<<<< HEAD
             ["Type", position.get('source', 'unknown')],
-=======
-            ["Type", position['source']],
->>>>>>> 119395bd
             ["Open Time", position['entry_time'].strftime('%Y-%m-%d %H:%M:%S')],
             ["P/L", f"{pl_color}${pl:,.2f}{Style.RESET_ALL}"],
             ["Equity", f"{eq_color}${equity:,.2f}{Style.RESET_ALL}"]
@@ -800,6 +590,12 @@
     Raises:
         KeyboardInterrupt: If the user stops the program with Ctrl+C.
     """
+    """
+    Main paper trading loop: initializes database, loads data, evaluates strategy, and handles user input.
+
+    Raises:
+        KeyboardInterrupt: If the user stops the program with Ctrl+C.
+    """
     setup_database()
     with DB_LOCK, sqlite3.connect(DB_FILE) as conn:
         c = conn.cursor()
@@ -811,10 +607,17 @@
             balance = record[0] if record else GENERAL_CONFIG["initial_capital"]
         else:
             balance = last_balance[0]
+        if not last_balance:
+            c.execute('SELECT balance FROM initial_balance ORDER BY id DESC LIMIT 1')
+            record = c.fetchone()
+            balance = record[0] if record else GENERAL_CONFIG["initial_capital"]
+        else:
+            balance = last_balance[0]
     trade_fee = GENERAL_CONFIG["trade_fee"]
     investment_fraction = GENERAL_CONFIG["investment_fraction"]
     strategy = Strategy()
     position = get_open_position()
+    session_start_time = datetime.utcnow()
     session_start_time = datetime.utcnow()
     initial_summary = []
     if position:
@@ -871,7 +674,6 @@
 
             # Load data from parquet file
             try:
-<<<<<<< HEAD
                 df = pd.read_parquet(os.path.join(BASE_DIR, "data", "ohlc_data_60min_all_years.parquet"))
                 df["Timestamp"] = pd.to_datetime(df["Timestamp"])
                 df.set_index("Timestamp", inplace=True)
@@ -880,24 +682,11 @@
                 end_time = current_time.floor(interval)
                 time_range = pd.date_range(start=start_time, end=end_time, freq=interval)
                 df_resampled = df.resample(interval, closed='left', label='left').agg({
-=======
-                update_parquet()
-            except Exception as e:
-                logger.error(f"Error updating parquet data: {e}")
-                print("Warning: failed to update data, skipping cycle.")
-            try:
-                df = pd.read_parquet(os.path.join(BASE_DIR, "data", "ohlc_data_60min_all_years.parquet"))
-                df["Timestamp"] = pd.to_datetime(df["Timestamp"])
-                df.set_index("Timestamp", inplace=True)
-                interval = CONFIG["data"]["interval"] if "data" in CONFIG and "interval" in CONFIG["data"] else "1D"
-                df_resampled = df.resample(interval).agg({
->>>>>>> 119395bd
                     'Open': 'first',
                     'High': 'max',
                     'Low': 'min',
                     'Close': 'last',
                     'Volume': 'sum'
-<<<<<<< HEAD
                 })
 
                 # Include partial candle for the current day
@@ -920,19 +709,10 @@
                     print("No previous data available. Skipping cycle.")
                     time.sleep(INTERVAL * 60)
                     continue
-=======
-                }).dropna()
-            except Exception as e:
-                logger.error(f"Error loading parquet data: {e}")
-                print("Warning: error loading parquet data, skipping cycle.")
-                time.sleep(INTERVAL * 60)
-                continue
->>>>>>> 119395bd
 
             clear_console()
             for line in initial_summary:
                 print(line)
-<<<<<<< HEAD
             realtime_price = get_realtime_price(PAIR)
             print_trade_status(cycle, position, balance, realtime_price, trade_fee, session_start_time)
 
@@ -1004,80 +784,8 @@
                     position = None
             else:
                 print(f"{Fore.MAGENTA}[AUTO]{Style.RESET_ALL} Waiting for next {interval} candle to evaluate strategy...\n")
-=======
-            if position is not None:
-                realtime_price = get_realtime_price(PAIR)
-                if realtime_price:
-                    pl_realtime = (realtime_price - position['entry_price']) * position['volume']
-                    pl_realtime -= (position['entry_price'] + realtime_price) * position['volume'] * trade_fee
-                    equity = balance + (realtime_price * position['volume']) + pl_realtime
-                    now = datetime.utcnow().strftime('%Y-%m-%d %H:%M:%S')
-                    pl_color = Fore.GREEN if pl_realtime >= 0 else Fore.RED
-                    balance_color = Fore.GREEN if equity >= GENERAL_CONFIG["initial_capital"] else Fore.RED
-                    print("\n" + Fore.CYAN + "="*40 + Style.RESET_ALL)
-                    balance_color = Fore.GREEN if equity >= GENERAL_CONFIG["initial_capital"] else Fore.RED
-                    print("\n" + Fore.CYAN + "="*40 + Style.RESET_ALL)
-                    print(f"CYCLE {cycle} | {now} UTC\n")
-                    print(f"Open trade: {Fore.CYAN}BUY {position['volume']:.6f} BTC @ ${position['entry_price']:,.2f} on {position['entry_time'].strftime('%Y-%m-%d %H:%M:%S')}{Style.RESET_ALL}")
-                    print(f"Current BTCUSD:  {Fore.YELLOW}${realtime_price:,.2f}{Style.RESET_ALL}")
-                    print(f"P/L real-time:  {pl_color}${pl_realtime:,.2f}{Style.RESET_ALL}")
-                    print(f"Current Balance: {balance_color}${equity:,.2f}{Style.RESET_ALL}")
-                    print(Fore.CYAN + "="*40 + Style.RESET_ALL + "\n")
-                    print(f"Current Balance: {balance_color}${equity:,.2f}{Style.RESET_ALL}")
-                    print(Fore.CYAN + "="*40 + Style.RESET_ALL + "\n")
-            else:
-                realtime_price = get_realtime_price(PAIR)
-                print("\n" + Fore.CYAN + "="*40 + Style.RESET_ALL)
-                print("\n" + Fore.CYAN + "="*40 + Style.RESET_ALL)
-                print(f"CYCLE {cycle} | {datetime.utcnow().strftime('%Y-%m-%d %H:%M:%S')} UTC\n")
-                print(f"Open trade: {Fore.LIGHTBLACK_EX}No open trade currently.{Style.RESET_ALL}")
-                print(f"Open trade: {Fore.LIGHTBLACK_EX}No open trade currently.{Style.RESET_ALL}")
-                if realtime_price:
-                    print(f"Current BTCUSD:  {Fore.YELLOW}${realtime_price:,.2f}{Style.RESET_ALL}")
-                else:
-                    print("Current BTCUSD:  N/A")
-                print(f"P/L real-time: {Fore.LIGHTBLACK_EX}N/A{Style.RESET_ALL}")
-                print(f"Current Balance: {Fore.GREEN if balance >= GENERAL_CONFIG['initial_capital'] else Fore.RED}${balance:,.2f}{Style.RESET_ALL}")
-                print(Fore.CYAN + "="*40 + Style.RESET_ALL + "\n")
-
-            # --- AUTO STRATEGY EVALUATION ---
-            print(f"{Fore.MAGENTA}[AUTO]{Style.RESET_ALL} Evaluating strategy...\n")
-            strategy.calculate_indicators(df_resampled)
-            last_candle = df_resampled.iloc[-1]
-            auto_action = None
-            if not position and strategy.entry_signal(last_candle, df_resampled):
-                auto_action = 'buy'
-                print(f"{Fore.MAGENTA}[AUTO]{Style.RESET_ALL} Entry signal detected.")
-                auto_price = last_candle['Close']
-                invest_amount = balance * investment_fraction
-                if invest_amount >= 1e-8 and balance > 0:
-                    volume = invest_amount / auto_price
-                    balance -= invest_amount
-                    # Use datetime.utcnow() if using realtime price, else use last_candle time
-                    if auto_price == last_candle['Close']:
-                        entry_time = last_candle.name.to_pydatetime() if hasattr(last_candle.name, 'to_pydatetime') else last_candle.name
-                    else:
-                        entry_time = datetime.utcnow()
-                    save_trade('buy', auto_price, volume, 0, balance, source='auto')
-                    position = {
-                        'entry_price': auto_price,
-                        'volume': volume,
-                        'entry_time': entry_time
-                    }
-                    print(f"{Fore.MAGENTA}[AUTO]{Style.RESET_ALL} Auto BUY: {volume:.6f} BTC @ ${auto_price:,.2f}")
-            # Auto SELL
-            elif position and strategy.exit_signal(last_candle, df_resampled):
-                auto_action = 'sell'
-                print(f"{Fore.MAGENTA}[AUTO]{Style.RESET_ALL} Exit signal detected.")
-                auto_price = last_candle['Close']
-                pl = (auto_price - position['entry_price']) * position['volume']
-                pl -= (position['entry_price'] + auto_price) * position['volume'] * trade_fee
-                balance += (auto_price * position['volume']) + pl
-                save_trade('sell', auto_price, position['volume'], pl, balance, source='auto')
-                print(f"{Fore.MAGENTA}[AUTO]{Style.RESET_ALL} Auto SELL: {position['volume']:.6f} BTC @ ${auto_price:,.2f} | P/L: ${pl:,.2f}")
-                position = None
->>>>>>> 119395bd
-
+
+            # Show available commands to the user
             # Show available commands to the user
             print("Available commands:")
             print("[b] Buy at current price  ")
@@ -1085,12 +793,14 @@
             print("[q] Quit bot  \n")
             user_input = input_with_timeout("Press Enter after choosing an option: ", INTERVAL * 60).strip().lower()
             print()
+            print()
 
             if user_input == 'q':
                 print("\nBot stopped by user (q).\n")
                 logger.info("Bot stopped by user (q).")
                 break
             elif user_input == 'b' and not position:
+                realtime_price = get_realtime_price(PAIR)
                 realtime_price = get_realtime_price(PAIR)
                 if not realtime_price:
                     print("Cannot buy: real-time price unavailable.")
@@ -1099,10 +809,10 @@
                 else:
                     invest_amount = balance * investment_fraction
                     if invest_amount < 1e-8:
+                    if invest_amount < 1e-8:
                         print("Investment amount too small to execute a trade.")
                     else:
                         volume = invest_amount / realtime_price
-<<<<<<< HEAD
                         fee = trade_fee  # Use the configured trade fee
                         balance -= invest_amount
                         save_trade('buy', realtime_price, volume, 0, balance, source='manual', fee=fee)
@@ -1111,56 +821,39 @@
                             'volume': volume,
                             'entry_time': datetime.utcnow(),
                             'source': 'manual'
-=======
-                        balance -= invest_amount
-                        save_trade('buy', realtime_price, volume, 0, balance, source='manual')
-                        position = {
-                            'entry_price': realtime_price,
-                            'volume': volume,
-                            'entry_time': datetime.utcnow()
->>>>>>> 119395bd
                         }
                         print(f"Simulated BUY: {volume:.6f} BTC @ ${realtime_price:,.2f}")
                         logger.info(f"Simulated BUY: {volume:.6f} BTC @ ${realtime_price:,.2f}")
             elif user_input == 's' and position:
+                realtime_price = get_realtime_price(PAIR)
                 realtime_price = get_realtime_price(PAIR)
                 if not realtime_price:
                     print("Cannot sell: real-time price unavailable.")
                 else:
                     pl = (realtime_price - position['entry_price']) * position['volume']
                     pl -= (position['entry_price'] + realtime_price) * position['volume'] * trade_fee
-<<<<<<< HEAD
                     fee = trade_fee  # Use the configured trade fee
                     balance += (realtime_price * position['volume']) + pl
                     save_trade('sell', realtime_price, position['volume'], pl, balance, source='manual', fee=fee)
-=======
-                    balance += (realtime_price * position['volume']) + pl
-                    save_trade('sell', realtime_price, position['volume'], pl, balance, source='manual')
->>>>>>> 119395bd
                     print(f"Simulated SELL: {position['volume']:.6f} BTC @ ${realtime_price:,.2f} | P/L: ${pl:,.2f}")
                     logger.info(f"Simulated SELL: {position['volume']:.6f} BTC @ ${realtime_price:,.2f} | P/L: ${pl:,.2f}")
                     position = None
             elif user_input == 'b' and position:
                 print("You already have an open position. Close it before buying again.")
                 time.sleep(4)
-<<<<<<< HEAD
-=======
-                continue
->>>>>>> 119395bd
             elif user_input == 's' and not position:
                 print("No open position to sell.")
             # else: just continue
 
             # If user_input was empty (timeout), just continue to next cycle
-<<<<<<< HEAD
             time.sleep(INTERVAL * 60)
-=======
->>>>>>> 119395bd
     except KeyboardInterrupt:
         print("\nBot manually stopped by user (Ctrl+C).\n")
         logger.info("Bot manually stopped by user (Ctrl+C).")
     finally:
         print_session_summary()
+    finally:
+        print_session_summary()
 
 if __name__ == "__main__":
     main()